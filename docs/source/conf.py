# Configuration file for the Sphinx documentation builder.
#
# This file only contains a selection of the most common options. For a full
# list see the documentation:
# https://www.sphinx-doc.org/en/master/usage/configuration.html

# -- Path setup --------------------------------------------------------------

# If extensions (or modules to document with autodoc) are in another directory,
# add these directories to sys.path here. If the directory is relative to the
# documentation root, use os.path.abspath to make it absolute, like shown here.
#
import os
import sys
sys.path.insert(0, os.path.abspath('../HTPolyNet/'))


# -- Project information -----------------------------------------------------

project = 'HTPolyNet'
copyright = '2022, Cameron Abrams, Ming Huang'
author = 'Cameron Abrams, Ming Huang'

# The full version, including alpha/beta/rc tags
release = '1.0.5'


# -- General configuration ---------------------------------------------------

# Add any Sphinx extension module names here, as strings. They can be
# extensions coming with Sphinx (named 'sphinx.ext.*') or your custom
# ones.
<<<<<<< HEAD
extensions = ['sphinx.ext.autodoc']
=======
extensions = ['sphinx.ext.autodoc', 'sphinx.ext.coverage', 'sphinx.ext.napoleon']
>>>>>>> c944e71c

# Add any paths that contain templates here, relative to this directory.
templates_path = ['_templates']

# List of patterns, relative to source directory, that match files and
# directories to ignore when looking for source files.
# This pattern also affects html_static_path and html_extra_path.
exclude_patterns = []


# -- Options for HTML output -------------------------------------------------

# The theme to use for HTML and HTML Help pages.  See the documentation for
# a list of builtin themes.
#
html_theme = 'alabaster'

# Add any paths that contain custom static files (such as style sheets) here,
# relative to this directory. They are copied after the builtin static files,
# so a file named "default.css" will overwrite the builtin "default.css".
html_static_path = ['_static']

numfig = True<|MERGE_RESOLUTION|>--- conflicted
+++ resolved
@@ -30,11 +30,8 @@
 # Add any Sphinx extension module names here, as strings. They can be
 # extensions coming with Sphinx (named 'sphinx.ext.*') or your custom
 # ones.
-<<<<<<< HEAD
+extensions = ['sphinx.ext.autodoc', 'sphinx.ext.coverage', 'sphinx.ext.napoleon']
 extensions = ['sphinx.ext.autodoc']
-=======
-extensions = ['sphinx.ext.autodoc', 'sphinx.ext.coverage', 'sphinx.ext.napoleon']
->>>>>>> c944e71c
 
 # Add any paths that contain templates here, relative to this directory.
 templates_path = ['_templates']
